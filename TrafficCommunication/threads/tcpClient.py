--- conflicted
+++ resolved
@@ -1,126 +1,117 @@
-# Copyright (c) 2019, Bosch Engineering Center Cluj and BFMC organizers
-# All rights reserved.
-
-# Redistribution and use in source and binary forms, with or without
-# modification, are permitted provided that the following conditions are met:
-
-# 1. Redistributions of source code must retain the above copyright notice, this
-#    list of conditions and the following disclaimer.
-
-# 2. Redistributions in binary form must reproduce the above copyright notice,
-#    this list of conditions and the following disclaimer in the documentation
-#    and/or other materials provided with the distribution.
-
-# 3. Neither the name of the copyright holder nor the names of its
-#    contributors may be used to endorse or promote products derived from
-#    this software without specific prior written permission.
-
-# THIS SOFTWARE IS PROVIDED BY THE COPYRIGHT HOLDERS AND CONTRIBUTORS "AS IS"
-# AND ANY EXPRESS OR IMPLIED WARRANTIES, INCLUDING, BUT NOT LIMITED TO, THE
-# IMPLIED WARRANTIES OF MERCHANTABILITY AND FITNESS FOR A PARTICULAR PURPOSE ARE
-# DISCLAIMED. IN NO EVENT SHALL THE COPYRIGHT HOLDER OR CONTRIBUTORS BE LIABLE
-# FOR ANY DIRECT, INDIRECT, INCIDENTAL, SPECIAL, EXEMPLARY, OR CONSEQUENTIAL
-# DAMAGES (INCLUDING, BUT NOT LIMITED TO, PROCUREMENT OF SUBSTITUTE GOODS OR
-# SERVICES; LOSS OF USE, DATA, OR PROFITS; OR BUSINESS INTERRUPTION) HOWEVER
-# CAUSED AND ON ANY THEORY OF LIABILITY, WHETHER IN CONTRACT, STRICT LIABILITY,
-# OR TORT (INCLUDING NEGLIGENCE OR OTHERWISE) ARISING IN ANY WAY OUT OF THE USE
-# OF THIS SOFTWARE, EVEN IF ADVISED OF THE POSSIBILITY OF SUCH DAMAGE
-from twisted.internet import protocol
-import json
-import time
-
-
-# The server itself. Creates a new Protocol for each new connection and has the info for all of them.
-class tcpClient(protocol.ClientFactory):
-    def __init__(self, connectionBrokenCllbck, locsysConnectCllbck, locsysID):
-        self.connectiondata = None
-        self.connection = None
-        self.retry_delay = 1
-        self.connectionBrokenCllbck = connectionBrokenCllbck
-        self.locsysConnectCllbck = locsysConnectCllbck
-        self.locsysID = locsysID
-
-    def clientConnectionLost(self, connector, reason):
-        print(
-            "Connection lost with server ",
-            self.connectiondata,
-            " Retrying in ",
-            self.retry_delay,
-<<<<<<< HEAD
-            " seconds... (Check Keypair, IP or server availability)",
-=======
-            " seconds... (Check password match, IP or server availability)",
->>>>>>> 8dc544c0
-        )
-        try:
-            self.connectiondata = None
-            self.connection = None
-            self.connectionBrokenCllbck()
-        except:
-            pass
-
-    def clientConnectionFailed(self, connector, reason):
-        print(
-            "Connection failed. Retrying in",
-            self.retry_delay,
-            "seconds... Possible server down or incorrect IP:port match",
-        )
-        time.sleep(self.retry_delay)
-        connector.connect()
-
-    def buildProtocol(self, addr):
-        conn = SingleConnection()
-        conn.factory = self
-        return conn
-
-    def isConnected(self):
-        if self.connection == None:
-            return False
-        else:
-            return True
-
-    def send_data_to_server(self, message):
-        self.connection.send_data(message)
-
-    def receive_data_from_server(self, message):
-        msgPrepToList = message.replace("}{", "}}{{")
-        msglist = msgPrepToList.split("}{")
-        for msg in msglist:
-            msg = json.loads(msg)
-            if msg["reqORinfo"] == "request":
-                if msg["type"] == "locsysDevice":
-                    if "error" in msg:
-                        print(msg["error"], "on traffic communication")
-                    else:
-                        self.locsysConnectCllbck(msg["DeviceID"], msg["response"])
-
-
-# One class is generated for each new connection
-class SingleConnection(protocol.Protocol):
-    def connectionMade(self):
-        peer = self.transport.getPeer()
-        self.factory.connectiondata = peer.host + ":" + str(peer.port)
-        self.factory.connection = self
-        msg = {
-            "reqORinfo": "request",
-            "type": "locsysDevice",
-            "DeviceID": self.factory.locsysID,
-        }
-        self.send_data(msg)
-        print("Connection with server established : ", self.factory.connectiondata)
-
-    def dataReceived(self, data):
-        self.factory.receive_data_from_server(data.decode())
-        print(
-            "got message from trafficcommunication server: ",
-            self.factory.connectiondata,
-        )
-
-    def send_data(self, message):
-        msg = json.dumps(message)
-<<<<<<< HEAD
-        self.transport.write(msg.encode())
-=======
-        self.transport.write(msg.encode())
-
->>>>>>> 8dc544c0
+# Copyright (c) 2019, Bosch Engineering Center Cluj and BFMC organizers
+# All rights reserved.
+
+# Redistribution and use in source and binary forms, with or without
+# modification, are permitted provided that the following conditions are met:
+
+# 1. Redistributions of source code must retain the above copyright notice, this
+#    list of conditions and the following disclaimer.
+
+# 2. Redistributions in binary form must reproduce the above copyright notice,
+#    this list of conditions and the following disclaimer in the documentation
+#    and/or other materials provided with the distribution.
+
+# 3. Neither the name of the copyright holder nor the names of its
+#    contributors may be used to endorse or promote products derived from
+#    this software without specific prior written permission.
+
+# THIS SOFTWARE IS PROVIDED BY THE COPYRIGHT HOLDERS AND CONTRIBUTORS "AS IS"
+# AND ANY EXPRESS OR IMPLIED WARRANTIES, INCLUDING, BUT NOT LIMITED TO, THE
+# IMPLIED WARRANTIES OF MERCHANTABILITY AND FITNESS FOR A PARTICULAR PURPOSE ARE
+# DISCLAIMED. IN NO EVENT SHALL THE COPYRIGHT HOLDER OR CONTRIBUTORS BE LIABLE
+# FOR ANY DIRECT, INDIRECT, INCIDENTAL, SPECIAL, EXEMPLARY, OR CONSEQUENTIAL
+# DAMAGES (INCLUDING, BUT NOT LIMITED TO, PROCUREMENT OF SUBSTITUTE GOODS OR
+# SERVICES; LOSS OF USE, DATA, OR PROFITS; OR BUSINESS INTERRUPTION) HOWEVER
+# CAUSED AND ON ANY THEORY OF LIABILITY, WHETHER IN CONTRACT, STRICT LIABILITY,
+# OR TORT (INCLUDING NEGLIGENCE OR OTHERWISE) ARISING IN ANY WAY OUT OF THE USE
+# OF THIS SOFTWARE, EVEN IF ADVISED OF THE POSSIBILITY OF SUCH DAMAGE
+from twisted.internet import protocol
+import json
+import time
+
+
+# The server itself. Creates a new Protocol for each new connection and has the info for all of them.
+class tcpClient(protocol.ClientFactory):
+    def __init__(self, connectionBrokenCllbck, locsysConnectCllbck, locsysID):
+        self.connectiondata = None
+        self.connection = None
+        self.retry_delay = 1
+        self.connectionBrokenCllbck = connectionBrokenCllbck
+        self.locsysConnectCllbck = locsysConnectCllbck
+        self.locsysID = locsysID
+
+    def clientConnectionLost(self, connector, reason):
+        print(
+            "Connection lost with server ",
+            self.connectiondata,
+            " Retrying in ",
+            self.retry_delay,
+            " seconds... (Check Keypair, IP or server availability)",
+        )
+        try:
+            self.connectiondata = None
+            self.connection = None
+            self.connectionBrokenCllbck()
+        except:
+            pass
+
+    def clientConnectionFailed(self, connector, reason):
+        print(
+            "Connection failed. Retrying in",
+            self.retry_delay,
+            "seconds... Possible server down or incorrect IP:port match",
+        )
+        time.sleep(self.retry_delay)
+        connector.connect()
+
+    def buildProtocol(self, addr):
+        conn = SingleConnection()
+        conn.factory = self
+        return conn
+
+    def isConnected(self):
+        if self.connection == None:
+            return False
+        else:
+            return True
+
+    def send_data_to_server(self, message):
+        self.connection.send_data(message)
+
+    def receive_data_from_server(self, message):
+        msgPrepToList = message.replace("}{", "}}{{")
+        msglist = msgPrepToList.split("}{")
+        for msg in msglist:
+            msg = json.loads(msg)
+            if msg["reqORinfo"] == "request":
+                if msg["type"] == "locsysDevice":
+                    if "error" in msg:
+                        print(msg["error"], "on traffic communication")
+                    else:
+                        self.locsysConnectCllbck(msg["DeviceID"], msg["response"])
+
+
+# One class is generated for each new connection
+class SingleConnection(protocol.Protocol):
+    def connectionMade(self):
+        peer = self.transport.getPeer()
+        self.factory.connectiondata = peer.host + ":" + str(peer.port)
+        self.factory.connection = self
+        msg = {
+            "reqORinfo": "request",
+            "type": "locsysDevice",
+            "DeviceID": self.factory.locsysID,
+        }
+        self.send_data(msg)
+        print("Connection with server established : ", self.factory.connectiondata)
+
+    def dataReceived(self, data):
+        self.factory.receive_data_from_server(data.decode())
+        print(
+            "got message from trafficcommunication server: ",
+            self.factory.connectiondata,
+        )
+
+    def send_data(self, message):
+        msg = json.dumps(message)
+        self.transport.write(msg.encode())