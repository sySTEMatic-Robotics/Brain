# Copyright (c) 2019, Bosch Engineering Center Cluj and BFMC organizers
# All rights reserved.

# Redistribution and use in source and binary forms, with or without
# modification, are permitted provided that the following conditions are met:

# 1. Redistributions of source code must retain the above copyright notice, this
#    list of conditions and the following disclaimer.

# 2. Redistributions in binary form must reproduce the above copyright notice,
#    this list of conditions and the following disclaimer in the documentation
#    and/or other materials provided with the distribution.

# 3. Neither the name of the copyright holder nor the names of its
#    contributors may be used to endorse or promote products derived from
#    this software without specific prior written permission.

# THIS SOFTWARE IS PROVIDED BY THE COPYRIGHT HOLDERS AND CONTRIBUTORS "AS IS"
# AND ANY EXPRESS OR IMPLIED WARRANTIES, INCLUDING, BUT NOT LIMITED TO, THE
# IMPLIED WARRANTIES OF MERCHANTABILITY AND FITNESS FOR A PARTICULAR PURPOSE ARE
# DISCLAIMED. IN NO EVENT SHALL THE COPYRIGHT HOLDER OR CONTRIBUTORS BE LIABLE
# FOR ANY DIRECT, INDIRECT, INCIDENTAL, SPECIAL, EXEMPLARY, OR CONSEQUENTIAL
# DAMAGES (INCLUDING, BUT NOT LIMITED TO, PROCUREMENT OF SUBSTITUTE GOODS OR
# SERVICES; LOSS OF USE, DATA, OR PROFITS; OR BUSINESS INTERRUPTION) HOWEVER
# CAUSED AND ON ANY THEORY OF LIABILITY, WHETHER IN CONTRACT, STRICT LIABILITY,
# OR TORT (INCLUDING NEGLIGENCE OR OTHERWISE) ARISING IN ANY WAY OUT OF THE USE
# OF THIS SOFTWARE, EVEN IF ADVISED OF THE POSSIBILITY OF SUCH DAMAGE
from twisted.internet import reactor
from src.templates.threadwithstop import ThreadWithStop
from src.data.TrafficCommunication.threads.udpListener import udpListener
from src.data.TrafficCommunication.threads.tcpClient import tcpClient
from src.data.TrafficCommunication.threads.tcpLocsys import tcpLocsys
from src.data.TrafficCommunication.useful.periodicTask import periodicTask


class threadTrafficCommunication(ThreadWithStop):
    """Thread which will handle processTrafficCommunication functionalities

    Args:
        shrd_mem (sharedMem): A space in memory for mwhere we will get and update data.
        queuesList (dictionary of multiprocessing.queues.Queue): Dictionary of queues where the ID is the type of messages.
        deviceID (int): The id of the device.
        decrypt_key (String): A path to the decription key.
    """

    # ====================================== INIT ==========================================
    def __init__(self, shrd_mem, queueslist, deviceID, decrypt_key):
        super(threadTrafficCommunication, self).__init__()
        self.listenPort = 9000
        self.tcp_factory = tcpClient(
            self.serverDisconnect, self.locsysConnect, deviceID
        )
        self.udp_factory = udpListener(decrypt_key, self.serverFound)
        self.queue = queueslist["General"]
        self.period_task = periodicTask(1, shrd_mem, self.tcp_factory)
        self.reactor = reactor
        self.reactor.listenUDP(self.listenPort, self.udp_factory)

    # =================================== CONNECTION =======================================
    def serverDisconnect(self):
        """If the server discconects we stop the factory listening and we start the reactor listening"""
        self.reactor.listenUDP(self.listenPort, self.udp_factory)
        self.tcp_factory.stopListening()

    def serverFound(self, address, port):
        """If the server was found we stop the factory listening and we connect the reactor and we start the periodic task"""
        self.reactor.connectTCP(address, port, self.tcp_factory)
        self.udp_factory.stopListening()
        self.period_task.start()

    def locsysConnect(self, IPandPORT):
        """In this method we get the port and ip and we connect the reactor"""
        ip, port = IPandPORT.split(":")
        self.tcp_factory_locsys = tcpLocsys(id, self.queue)
        self.reactor.connectTCP(ip, int(port), self.tcp_factory_locsys)

    # ======================================= RUN ==========================================
    def run(self):
        self.reactor.run(installSignalHandlers=False)

    # ====================================== STOP ==========================================
    def stop(self):
        self.reactor.stop()
<<<<<<< HEAD
        super(threadTrafficCommunication, self).stop()
=======
        super(threadTrafficCommunication, self).stop()

>>>>>>> 8dc544c0
<|MERGE_RESOLUTION|>--- conflicted
+++ resolved
@@ -1,89 +1,84 @@
-# Copyright (c) 2019, Bosch Engineering Center Cluj and BFMC organizers
-# All rights reserved.
-
-# Redistribution and use in source and binary forms, with or without
-# modification, are permitted provided that the following conditions are met:
-
-# 1. Redistributions of source code must retain the above copyright notice, this
-#    list of conditions and the following disclaimer.
-
-# 2. Redistributions in binary form must reproduce the above copyright notice,
-#    this list of conditions and the following disclaimer in the documentation
-#    and/or other materials provided with the distribution.
-
-# 3. Neither the name of the copyright holder nor the names of its
-#    contributors may be used to endorse or promote products derived from
-#    this software without specific prior written permission.
-
-# THIS SOFTWARE IS PROVIDED BY THE COPYRIGHT HOLDERS AND CONTRIBUTORS "AS IS"
-# AND ANY EXPRESS OR IMPLIED WARRANTIES, INCLUDING, BUT NOT LIMITED TO, THE
-# IMPLIED WARRANTIES OF MERCHANTABILITY AND FITNESS FOR A PARTICULAR PURPOSE ARE
-# DISCLAIMED. IN NO EVENT SHALL THE COPYRIGHT HOLDER OR CONTRIBUTORS BE LIABLE
-# FOR ANY DIRECT, INDIRECT, INCIDENTAL, SPECIAL, EXEMPLARY, OR CONSEQUENTIAL
-# DAMAGES (INCLUDING, BUT NOT LIMITED TO, PROCUREMENT OF SUBSTITUTE GOODS OR
-# SERVICES; LOSS OF USE, DATA, OR PROFITS; OR BUSINESS INTERRUPTION) HOWEVER
-# CAUSED AND ON ANY THEORY OF LIABILITY, WHETHER IN CONTRACT, STRICT LIABILITY,
-# OR TORT (INCLUDING NEGLIGENCE OR OTHERWISE) ARISING IN ANY WAY OUT OF THE USE
-# OF THIS SOFTWARE, EVEN IF ADVISED OF THE POSSIBILITY OF SUCH DAMAGE
-from twisted.internet import reactor
-from src.templates.threadwithstop import ThreadWithStop
-from src.data.TrafficCommunication.threads.udpListener import udpListener
-from src.data.TrafficCommunication.threads.tcpClient import tcpClient
-from src.data.TrafficCommunication.threads.tcpLocsys import tcpLocsys
-from src.data.TrafficCommunication.useful.periodicTask import periodicTask
-
-
-class threadTrafficCommunication(ThreadWithStop):
-    """Thread which will handle processTrafficCommunication functionalities
-
-    Args:
-        shrd_mem (sharedMem): A space in memory for mwhere we will get and update data.
-        queuesList (dictionary of multiprocessing.queues.Queue): Dictionary of queues where the ID is the type of messages.
-        deviceID (int): The id of the device.
-        decrypt_key (String): A path to the decription key.
-    """
-
-    # ====================================== INIT ==========================================
-    def __init__(self, shrd_mem, queueslist, deviceID, decrypt_key):
-        super(threadTrafficCommunication, self).__init__()
-        self.listenPort = 9000
-        self.tcp_factory = tcpClient(
-            self.serverDisconnect, self.locsysConnect, deviceID
-        )
-        self.udp_factory = udpListener(decrypt_key, self.serverFound)
-        self.queue = queueslist["General"]
-        self.period_task = periodicTask(1, shrd_mem, self.tcp_factory)
-        self.reactor = reactor
-        self.reactor.listenUDP(self.listenPort, self.udp_factory)
-
-    # =================================== CONNECTION =======================================
-    def serverDisconnect(self):
-        """If the server discconects we stop the factory listening and we start the reactor listening"""
-        self.reactor.listenUDP(self.listenPort, self.udp_factory)
-        self.tcp_factory.stopListening()
-
-    def serverFound(self, address, port):
-        """If the server was found we stop the factory listening and we connect the reactor and we start the periodic task"""
-        self.reactor.connectTCP(address, port, self.tcp_factory)
-        self.udp_factory.stopListening()
-        self.period_task.start()
-
-    def locsysConnect(self, IPandPORT):
-        """In this method we get the port and ip and we connect the reactor"""
-        ip, port = IPandPORT.split(":")
-        self.tcp_factory_locsys = tcpLocsys(id, self.queue)
-        self.reactor.connectTCP(ip, int(port), self.tcp_factory_locsys)
-
-    # ======================================= RUN ==========================================
-    def run(self):
-        self.reactor.run(installSignalHandlers=False)
-
-    # ====================================== STOP ==========================================
-    def stop(self):
-        self.reactor.stop()
-<<<<<<< HEAD
-        super(threadTrafficCommunication, self).stop()
-=======
-        super(threadTrafficCommunication, self).stop()
-
->>>>>>> 8dc544c0
+# Copyright (c) 2019, Bosch Engineering Center Cluj and BFMC organizers
+# All rights reserved.
+
+# Redistribution and use in source and binary forms, with or without
+# modification, are permitted provided that the following conditions are met:
+
+# 1. Redistributions of source code must retain the above copyright notice, this
+#    list of conditions and the following disclaimer.
+
+# 2. Redistributions in binary form must reproduce the above copyright notice,
+#    this list of conditions and the following disclaimer in the documentation
+#    and/or other materials provided with the distribution.
+
+# 3. Neither the name of the copyright holder nor the names of its
+#    contributors may be used to endorse or promote products derived from
+#    this software without specific prior written permission.
+
+# THIS SOFTWARE IS PROVIDED BY THE COPYRIGHT HOLDERS AND CONTRIBUTORS "AS IS"
+# AND ANY EXPRESS OR IMPLIED WARRANTIES, INCLUDING, BUT NOT LIMITED TO, THE
+# IMPLIED WARRANTIES OF MERCHANTABILITY AND FITNESS FOR A PARTICULAR PURPOSE ARE
+# DISCLAIMED. IN NO EVENT SHALL THE COPYRIGHT HOLDER OR CONTRIBUTORS BE LIABLE
+# FOR ANY DIRECT, INDIRECT, INCIDENTAL, SPECIAL, EXEMPLARY, OR CONSEQUENTIAL
+# DAMAGES (INCLUDING, BUT NOT LIMITED TO, PROCUREMENT OF SUBSTITUTE GOODS OR
+# SERVICES; LOSS OF USE, DATA, OR PROFITS; OR BUSINESS INTERRUPTION) HOWEVER
+# CAUSED AND ON ANY THEORY OF LIABILITY, WHETHER IN CONTRACT, STRICT LIABILITY,
+# OR TORT (INCLUDING NEGLIGENCE OR OTHERWISE) ARISING IN ANY WAY OUT OF THE USE
+# OF THIS SOFTWARE, EVEN IF ADVISED OF THE POSSIBILITY OF SUCH DAMAGE
+from twisted.internet import reactor
+from src.templates.threadwithstop import ThreadWithStop
+from src.data.TrafficCommunication.threads.udpListener import udpListener
+from src.data.TrafficCommunication.threads.tcpClient import tcpClient
+from src.data.TrafficCommunication.threads.tcpLocsys import tcpLocsys
+from src.data.TrafficCommunication.useful.periodicTask import periodicTask
+
+
+class threadTrafficCommunication(ThreadWithStop):
+    """Thread which will handle processTrafficCommunication functionalities
+
+    Args:
+        shrd_mem (sharedMem): A space in memory for mwhere we will get and update data.
+        queuesList (dictionary of multiprocessing.queues.Queue): Dictionary of queues where the ID is the type of messages.
+        deviceID (int): The id of the device.
+        decrypt_key (String): A path to the decription key.
+    """
+
+    # ====================================== INIT ==========================================
+    def __init__(self, shrd_mem, queueslist, deviceID, decrypt_key):
+        super(threadTrafficCommunication, self).__init__()
+        self.listenPort = 9000
+        self.tcp_factory = tcpClient(
+            self.serverDisconnect, self.locsysConnect, deviceID
+        )
+        self.udp_factory = udpListener(decrypt_key, self.serverFound)
+        self.queue = queueslist["General"]
+        self.period_task = periodicTask(1, shrd_mem, self.tcp_factory)
+        self.reactor = reactor
+        self.reactor.listenUDP(self.listenPort, self.udp_factory)
+
+    # =================================== CONNECTION =======================================
+    def serverDisconnect(self):
+        """If the server discconects we stop the factory listening and we start the reactor listening"""
+        self.reactor.listenUDP(self.listenPort, self.udp_factory)
+        self.tcp_factory.stopListening()
+
+    def serverFound(self, address, port):
+        """If the server was found we stop the factory listening and we connect the reactor and we start the periodic task"""
+        self.reactor.connectTCP(address, port, self.tcp_factory)
+        self.udp_factory.stopListening()
+        self.period_task.start()
+
+    def locsysConnect(self, IPandPORT):
+        """In this method we get the port and ip and we connect the reactor"""
+        ip, port = IPandPORT.split(":")
+        self.tcp_factory_locsys = tcpLocsys(id, self.queue)
+        self.reactor.connectTCP(ip, int(port), self.tcp_factory_locsys)
+
+    # ======================================= RUN ==========================================
+    def run(self):
+        self.reactor.run(installSignalHandlers=False)
+
+    # ====================================== STOP ==========================================
+    def stop(self):
+        self.reactor.stop()
+        super(threadTrafficCommunication, self).stop()