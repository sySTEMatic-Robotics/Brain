# Copyright (c) 2019, Bosch Engineering Center Cluj and BFMC organizers
# All rights reserved.

# Redistribution and use in source and binary forms, with or without
# modification, are permitted provided that the following conditions are met:

# 1. Redistributions of source code must retain the above copyright notice, this
#    list of conditions and the following disclaimer.

# 2. Redistributions in binary form must reproduce the above copyright notice,
#    this list of conditions and the following disclaimer in the documentation
#    and/or other materials provided with the distribution.

# 3. Neither the name of the copyright holder nor the names of its
#    contributors may be used to endorse or promote products derived from
#    this software without specific prior written permission.

# THIS SOFTWARE IS PROVIDED BY THE COPYRIGHT HOLDERS AND CONTRIBUTORS "AS IS"
# AND ANY EXPRESS OR IMPLIED WARRANTIES, INCLUDING, BUT NOT LIMITED TO, THE
# IMPLIED WARRANTIES OF MERCHANTABILITY AND FITNESS FOR A PARTICULAR PURPOSE ARE
# DISCLAIMED. IN NO EVENT SHALL THE COPYRIGHT HOLDER OR CONTRIBUTORS BE LIABLE
# FOR ANY DIRECT, INDIRECT, INCIDENTAL, SPECIAL, EXEMPLARY, OR CONSEQUENTIAL
# DAMAGES (INCLUDING, BUT NOT LIMITED TO, PROCUREMENT OF SUBSTITUTE GOODS OR
# SERVICES; LOSS OF USE, DATA, OR PROFITS; OR BUSINESS INTERRUPTION) HOWEVER
# CAUSED AND ON ANY THEORY OF LIABILITY, WHETHER IN CONTRACT, STRICT LIABILITY,
# OR TORT (INCLUDING NEGLIGENCE OR OTHERWISE) ARISING IN ANY WAY OUT OF THE USE
# OF THIS SOFTWARE, EVEN IF ADVISED OF THE POSSIBILITY OF SUCH DAMAGE

from src.templates.threadwithstop import ThreadWithStop
from twisted.internet import reactor
from src.data.CarsAndSemaphores.threads.udpListener import udpListener


class threadCarsAndSemaphores(ThreadWithStop):
    """Thread which will handle processCarsAndSemaphores functionalities

    Args:
        queuesList (dictionary of multiprocessing.queues.Queue): Dictionary of queues where the ID is the type of messages.
        listenPort (int, optional): Listening port. Defaults to 5007.
    """

    # ====================================== INIT ==========================================
    def __init__(self, queueList, listenPort=5007):
        super(threadCarsAndSemaphores, self).__init__()
        self.listenPort = listenPort
        self.queueList = queueList
        self.udp_factory = udpListener(self.queueList["General"])
        self.reactor = reactor
        self.reactor.listenUDP(self.listenPort, self.udp_factory)

    # ======================================= RUN ==========================================
    def run(self):
        self.reactor.run(installSignalHandlers=False)

    # ====================================== STOP ==========================================
    def stop(self):
        self.reactor.stop()
<<<<<<< HEAD
        super(threadCarsAndSemaphores, self).stop()
=======
        super(threadCarsAndSemaphores, self).stop()

>>>>>>> 8dc544c0
<|MERGE_RESOLUTION|>--- conflicted
+++ resolved
@@ -1,63 +1,58 @@
-# Copyright (c) 2019, Bosch Engineering Center Cluj and BFMC organizers
-# All rights reserved.
-
-# Redistribution and use in source and binary forms, with or without
-# modification, are permitted provided that the following conditions are met:
-
-# 1. Redistributions of source code must retain the above copyright notice, this
-#    list of conditions and the following disclaimer.
-
-# 2. Redistributions in binary form must reproduce the above copyright notice,
-#    this list of conditions and the following disclaimer in the documentation
-#    and/or other materials provided with the distribution.
-
-# 3. Neither the name of the copyright holder nor the names of its
-#    contributors may be used to endorse or promote products derived from
-#    this software without specific prior written permission.
-
-# THIS SOFTWARE IS PROVIDED BY THE COPYRIGHT HOLDERS AND CONTRIBUTORS "AS IS"
-# AND ANY EXPRESS OR IMPLIED WARRANTIES, INCLUDING, BUT NOT LIMITED TO, THE
-# IMPLIED WARRANTIES OF MERCHANTABILITY AND FITNESS FOR A PARTICULAR PURPOSE ARE
-# DISCLAIMED. IN NO EVENT SHALL THE COPYRIGHT HOLDER OR CONTRIBUTORS BE LIABLE
-# FOR ANY DIRECT, INDIRECT, INCIDENTAL, SPECIAL, EXEMPLARY, OR CONSEQUENTIAL
-# DAMAGES (INCLUDING, BUT NOT LIMITED TO, PROCUREMENT OF SUBSTITUTE GOODS OR
-# SERVICES; LOSS OF USE, DATA, OR PROFITS; OR BUSINESS INTERRUPTION) HOWEVER
-# CAUSED AND ON ANY THEORY OF LIABILITY, WHETHER IN CONTRACT, STRICT LIABILITY,
-# OR TORT (INCLUDING NEGLIGENCE OR OTHERWISE) ARISING IN ANY WAY OUT OF THE USE
-# OF THIS SOFTWARE, EVEN IF ADVISED OF THE POSSIBILITY OF SUCH DAMAGE
-
-from src.templates.threadwithstop import ThreadWithStop
-from twisted.internet import reactor
-from src.data.CarsAndSemaphores.threads.udpListener import udpListener
-
-
-class threadCarsAndSemaphores(ThreadWithStop):
-    """Thread which will handle processCarsAndSemaphores functionalities
-
-    Args:
-        queuesList (dictionary of multiprocessing.queues.Queue): Dictionary of queues where the ID is the type of messages.
-        listenPort (int, optional): Listening port. Defaults to 5007.
-    """
-
-    # ====================================== INIT ==========================================
-    def __init__(self, queueList, listenPort=5007):
-        super(threadCarsAndSemaphores, self).__init__()
-        self.listenPort = listenPort
-        self.queueList = queueList
-        self.udp_factory = udpListener(self.queueList["General"])
-        self.reactor = reactor
-        self.reactor.listenUDP(self.listenPort, self.udp_factory)
-
-    # ======================================= RUN ==========================================
-    def run(self):
-        self.reactor.run(installSignalHandlers=False)
-
-    # ====================================== STOP ==========================================
-    def stop(self):
-        self.reactor.stop()
-<<<<<<< HEAD
-        super(threadCarsAndSemaphores, self).stop()
-=======
-        super(threadCarsAndSemaphores, self).stop()
-
->>>>>>> 8dc544c0
+# Copyright (c) 2019, Bosch Engineering Center Cluj and BFMC organizers
+# All rights reserved.
+
+# Redistribution and use in source and binary forms, with or without
+# modification, are permitted provided that the following conditions are met:
+
+# 1. Redistributions of source code must retain the above copyright notice, this
+#    list of conditions and the following disclaimer.
+
+# 2. Redistributions in binary form must reproduce the above copyright notice,
+#    this list of conditions and the following disclaimer in the documentation
+#    and/or other materials provided with the distribution.
+
+# 3. Neither the name of the copyright holder nor the names of its
+#    contributors may be used to endorse or promote products derived from
+#    this software without specific prior written permission.
+
+# THIS SOFTWARE IS PROVIDED BY THE COPYRIGHT HOLDERS AND CONTRIBUTORS "AS IS"
+# AND ANY EXPRESS OR IMPLIED WARRANTIES, INCLUDING, BUT NOT LIMITED TO, THE
+# IMPLIED WARRANTIES OF MERCHANTABILITY AND FITNESS FOR A PARTICULAR PURPOSE ARE
+# DISCLAIMED. IN NO EVENT SHALL THE COPYRIGHT HOLDER OR CONTRIBUTORS BE LIABLE
+# FOR ANY DIRECT, INDIRECT, INCIDENTAL, SPECIAL, EXEMPLARY, OR CONSEQUENTIAL
+# DAMAGES (INCLUDING, BUT NOT LIMITED TO, PROCUREMENT OF SUBSTITUTE GOODS OR
+# SERVICES; LOSS OF USE, DATA, OR PROFITS; OR BUSINESS INTERRUPTION) HOWEVER
+# CAUSED AND ON ANY THEORY OF LIABILITY, WHETHER IN CONTRACT, STRICT LIABILITY,
+# OR TORT (INCLUDING NEGLIGENCE OR OTHERWISE) ARISING IN ANY WAY OUT OF THE USE
+# OF THIS SOFTWARE, EVEN IF ADVISED OF THE POSSIBILITY OF SUCH DAMAGE
+
+from src.templates.threadwithstop import ThreadWithStop
+from twisted.internet import reactor
+from src.data.CarsAndSemaphores.threads.udpListener import udpListener
+
+
+class threadCarsAndSemaphores(ThreadWithStop):
+    """Thread which will handle processCarsAndSemaphores functionalities
+
+    Args:
+        queuesList (dictionary of multiprocessing.queues.Queue): Dictionary of queues where the ID is the type of messages.
+        listenPort (int, optional): Listening port. Defaults to 5007.
+    """
+
+    # ====================================== INIT ==========================================
+    def __init__(self, queueList, listenPort=5007):
+        super(threadCarsAndSemaphores, self).__init__()
+        self.listenPort = listenPort
+        self.queueList = queueList
+        self.udp_factory = udpListener(self.queueList["General"])
+        self.reactor = reactor
+        self.reactor.listenUDP(self.listenPort, self.udp_factory)
+
+    # ======================================= RUN ==========================================
+    def run(self):
+        self.reactor.run(installSignalHandlers=False)
+
+    # ====================================== STOP ==========================================
+    def stop(self):
+        self.reactor.stop()
+        super(threadCarsAndSemaphores, self).stop()